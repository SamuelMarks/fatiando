--- conflicted
+++ resolved
@@ -69,15 +69,9 @@
           long_description=long_description,
           version=version,
           author="Leonardo Uieda",
-<<<<<<< HEAD
-          author_email='leouieda[at]gmail[dot]com',
-          license='GNU LGPL',
+          author_email='leouieda@gmail.com',
+          license='BSD License',
           url="http://www.fatiando.org",
-=======
-          author_email='leouieda@gmail.com',
-          license='GNU LGPL',
-          url="www.fatiando.org",
->>>>>>> baf98a6d
           platforms="Any",
           scripts=[],
           packages=packages,
